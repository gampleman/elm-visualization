module Force.ManyBody exposing (AggregateVertex, Vertex, applyForce, config, constructSuperPoint, manyBody, wrapper)

import BoundingBox2d exposing (BoundingBox2d)
import Dict exposing (Dict)
<<<<<<< HEAD
import Force.QuadTree as QuadTree exposing (QuadTree, UserCoords)
=======
import Force.QuadTree as QuadTree
>>>>>>> 68631a3d
import Point2d exposing (Point2d)
import Units.Pixels exposing (Pixels)
import Units.Quantity as Quantity
import Vector2d exposing (Vector2d)


type alias Vertex comparable =
    { key : comparable
<<<<<<< HEAD
    , position : Point2d Pixels UserCoords
    , strength : Float
    , velocity : Vector2d Pixels UserCoords
=======
    , position : Point2d
    , strength : Float
    , velocity : Vector2d
>>>>>>> 68631a3d
    }


type alias AggregateVertex =
<<<<<<< HEAD
    { position : Point2d Pixels UserCoords
=======
    { position : Point2d
>>>>>>> 68631a3d
    , strength : Float
    }


{-| Combine a non-empty list of points into one superpoint
with the average position and accumulated strength
-}
constructSuperPoint :
    { a | position : Point2d Pixels UserCoords, strength : Float }
    -> List { a | position : Point2d Pixels UserCoords, strength : Float }
    -> AggregateVertex
constructSuperPoint first rest =
    let
        initialPoint =
            Point2d.coordinates first.position

        initialStrength =
            first.strength

        folder point ( ( accumX, accumY ), strength, size ) =
            let
                ( x, y ) =
                    Point2d.coordinates point.position
            in
            ( ( accumX |> Quantity.plus x, accumY |> Quantity.plus y ), strength + point.strength, size + 1 )

        ( ( totalX, totalY ), totalStrength, totalSize ) =
            List.foldl folder ( initialPoint, initialStrength, 1 ) rest
    in
    { position = Point2d.xy (totalX |> Quantity.divideBy totalSize) (totalY |> Quantity.divideBy totalSize)
    , strength = totalStrength
    }


config : QuadTree.Config AggregateVertex (Vertex a)
config =
    { toPoint = .position
    , combineVertices = constructSuperPoint
    , combineAggregates = constructSuperPoint
    }


wrapper :
    Float
    -> Float
    -> Dict comparable Float
    -> Dict comparable { point | x : Float, y : Float, vx : Float, vy : Float }
    -> Dict comparable { point | x : Float, y : Float, vx : Float, vy : Float }
wrapper alpha theta strengths points =
    let
        vertices =
            Dict.toList points
                |> List.map
                    (\( key, { x, y } ) ->
                        let
                            strength =
                                Dict.get key strengths
                                    |> Maybe.withDefault 0
                        in
                        { position = Point2d.pixels x y, strength = strength, key = key, velocity = Vector2d.zero }
                    )

        newVertices =
            manyBody alpha theta vertices

<<<<<<< HEAD
        updater newVertex =
=======
        updater newVertex maybePoint =
>>>>>>> 68631a3d
            Maybe.map
                (\point ->
                    let
                        dv =
                            Vector2d.toPixels newVertex.velocity
                    in
<<<<<<< HEAD
                    { point | vx = point.vx + dv.x, vy = point.vy + dv.y }
                )
=======
                    { point | vx = point.vx + dvx, vy = point.vy + dvy }
                )
                maybePoint
>>>>>>> 68631a3d

        folder newVertex pointsDict =
            Dict.update newVertex.key (updater newVertex) pointsDict
    in
    List.foldl folder points newVertices


manyBody : Float -> Float -> List (Vertex comparable) -> List (Vertex comparable)
manyBody alpha theta vertices =
    let
        withAggregates =
            QuadTree.fromList .position vertices
                |> QuadTree.performAggregate config

        updateVertex vertex =
            { vertex | velocity = Vector2d.plus vertex.velocity (applyForce alpha theta withAggregates vertex) }
    in
    List.map updateVertex vertices


applyForce : Float -> Float -> QuadTree.QuadTree AggregateVertex (Vertex comparable) -> Vertex comparable -> Vector2d Pixels UserCoords
applyForce alpha theta qtree vertex =
    let
        -- based on https://en.wikipedia.org/wiki/Barnes%E2%80%93Hut_simulation#Calculating_the_force_acting_on_a_body
        -- when a group of other vertices is sufficiently far away, treat them as one vertex.
        -- its position is the average position, its strength the combined strength
        isFarAway : { a | boundingBox : BoundingBox2d Pixels UserCoords, aggregate : AggregateVertex } -> Bool
        isFarAway treePart =
            let
                ( width, _ ) =
                    BoundingBox2d.dimensions treePart.boundingBox

                distance =
                    Point2d.distanceFrom vertex.position treePart.aggregate.position
            in
            Quantity.ratio width distance < theta

        useAggregate : { a | boundingBox : BoundingBox2d Pixels UserCoords, aggregate : AggregateVertex } -> Vector2d Pixels UserCoords
        useAggregate treePart =
            calculateVelocity vertex treePart.aggregate

        calculateVelocity : { a | position : Point2d Pixels UserCoords } -> { b | position : Point2d Pixels UserCoords, strength : Float } -> Vector2d Pixels UserCoords
        calculateVelocity target source =
            let
                delta =
                    Vector2d.from target.position source.position

                len =
                    Vector2d.length delta |> Units.Pixels.inPixels

                weight =
                    source.strength * alpha / (len ^ 2)
            in
            -- in rare cases, the delta can be the zero vector, and weight becomes NaN
            if isNaN weight then
                Vector2d.zero

            else
                Vector2d.scaleBy weight delta
    in
    case qtree of
        QuadTree.Empty ->
            Vector2d.zero

        QuadTree.Leaf leaf ->
            if isFarAway leaf then
                useAggregate leaf

            else
                let
                    ( first, rest ) =
                        leaf.children

                    applyForceFromPoint point accum =
                        -- don't distribute force to yourself
                        if point.key == vertex.key then
                            accum

                        else
                            Vector2d.plus (calculateVelocity vertex point) accum
                in
                List.foldl applyForceFromPoint Vector2d.zero (first :: rest)

        QuadTree.Node node ->
            if isFarAway node then
                useAggregate node

            else
                let
                    helper tree =
                        applyForce alpha theta tree vertex
                in
                Vector2d.sum
                    [ helper node.nw
                    , helper node.ne
                    , helper node.se
                    , helper node.sw
                    ]<|MERGE_RESOLUTION|>--- conflicted
+++ resolved
@@ -2,11 +2,7 @@
 
 import BoundingBox2d exposing (BoundingBox2d)
 import Dict exposing (Dict)
-<<<<<<< HEAD
 import Force.QuadTree as QuadTree exposing (QuadTree, UserCoords)
-=======
-import Force.QuadTree as QuadTree
->>>>>>> 68631a3d
 import Point2d exposing (Point2d)
 import Units.Pixels exposing (Pixels)
 import Units.Quantity as Quantity
@@ -15,24 +11,14 @@
 
 type alias Vertex comparable =
     { key : comparable
-<<<<<<< HEAD
     , position : Point2d Pixels UserCoords
     , strength : Float
     , velocity : Vector2d Pixels UserCoords
-=======
-    , position : Point2d
-    , strength : Float
-    , velocity : Vector2d
->>>>>>> 68631a3d
     }
 
 
 type alias AggregateVertex =
-<<<<<<< HEAD
     { position : Point2d Pixels UserCoords
-=======
-    { position : Point2d
->>>>>>> 68631a3d
     , strength : Float
     }
 
@@ -98,25 +84,15 @@
         newVertices =
             manyBody alpha theta vertices
 
-<<<<<<< HEAD
         updater newVertex =
-=======
-        updater newVertex maybePoint =
->>>>>>> 68631a3d
             Maybe.map
                 (\point ->
                     let
                         dv =
                             Vector2d.toPixels newVertex.velocity
                     in
-<<<<<<< HEAD
                     { point | vx = point.vx + dv.x, vy = point.vy + dv.y }
                 )
-=======
-                    { point | vx = point.vx + dvx, vy = point.vy + dvy }
-                )
-                maybePoint
->>>>>>> 68631a3d
 
         folder newVertex pointsDict =
             Dict.update newVertex.key (updater newVertex) pointsDict
@@ -137,7 +113,7 @@
     List.map updateVertex vertices
 
 
-applyForce : Float -> Float -> QuadTree.QuadTree AggregateVertex (Vertex comparable) -> Vertex comparable -> Vector2d Pixels UserCoords
+applyForce : Float -> Float -> QuadTree AggregateVertex (Vertex comparable) -> Vertex comparable -> Vector2d Pixels UserCoords
 applyForce alpha theta qtree vertex =
     let
         -- based on https://en.wikipedia.org/wiki/Barnes%E2%80%93Hut_simulation#Calculating_the_force_acting_on_a_body
