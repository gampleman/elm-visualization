{
    "type": "application",
    "source-directories": [
        ".",
        "../src"
    ],
    "elm-version": "0.19.1",
    "dependencies": {
        "direct": {
            "avh4/elm-color": "1.0.0",
            "elm/browser": "1.0.2",
            "elm/core": "1.0.4",
            "elm/html": "1.0.0",
            "elm/http": "2.0.0",
            "elm/json": "1.1.3",
            "elm/random": "1.0.0",
            "elm/svg": "1.0.1",
            "elm/time": "1.0.0",
            "elm/url": "1.0.0",
            "elm-community/graph": "6.0.0",
            "elm-community/intdict": "3.0.0",
            "elm-community/list-extra": "8.2.2",
<<<<<<< HEAD
            "elm-community/typed-svg": "4.0.0",
            "elm-explorations/linear-algebra": "1.0.3",
            "elm-explorations/webgl": "1.1.1",
            "ericgj/elm-csv-decode": "2.0.1",
=======
            "elm-community/typed-svg": "5.1.0",
>>>>>>> ac193def
            "folkertdev/one-true-path-experiment": "4.0.3",
            "ianmackenzie/elm-geometry": "1.2.1",
            "justinmimbs/time-extra": "1.1.0",
            "lovasoa/elm-csv": "1.1.6",
            "mpizenberg/elm-pointer-events": "4.0.1",
            "rtfeldman/elm-iso8601-date-strings": "1.1.3",
            "ryannhg/date-format": "2.3.0"
        },
        "indirect": {
            "avh4/elm-fifo": "1.0.4",
            "elm/bytes": "1.0.8",
            "elm/file": "1.0.5",
            "elm/parser": "1.1.0",
            "elm/regex": "1.0.0",
            "elm/virtual-dom": "1.0.2",
            "folkertdev/elm-deque": "3.0.1",
            "folkertdev/svg-path-lowlevel": "3.0.0",
            "ianmackenzie/elm-float-extra": "1.1.0",
            "ianmackenzie/elm-interval": "1.0.1",
            "ianmackenzie/elm-triangular-mesh": "1.0.4",
            "justinmimbs/date": "3.2.0"
        }
    },
    "test-dependencies": {
        "direct": {},
        "indirect": {}
    }
}<|MERGE_RESOLUTION|>--- conflicted
+++ resolved
@@ -20,14 +20,10 @@
             "elm-community/graph": "6.0.0",
             "elm-community/intdict": "3.0.0",
             "elm-community/list-extra": "8.2.2",
-<<<<<<< HEAD
-            "elm-community/typed-svg": "4.0.0",
+            "elm-community/typed-svg": "5.1.0",
             "elm-explorations/linear-algebra": "1.0.3",
             "elm-explorations/webgl": "1.1.1",
             "ericgj/elm-csv-decode": "2.0.1",
-=======
-            "elm-community/typed-svg": "5.1.0",
->>>>>>> ac193def
             "folkertdev/one-true-path-experiment": "4.0.3",
             "ianmackenzie/elm-geometry": "1.2.1",
             "justinmimbs/time-extra": "1.1.0",
