--- conflicted
+++ resolved
@@ -1,58 +1,4 @@
 {
-<<<<<<< HEAD
-    "type": "application",
-    "source-directories": [
-        ".",
-        "../src"
-    ],
-    "elm-version": "0.19.1",
-    "dependencies": {
-        "direct": {
-            "avh4/elm-color": "1.0.0",
-            "elm/browser": "1.0.2",
-            "elm/core": "1.0.5",
-            "elm/html": "1.0.0",
-            "elm/http": "2.0.0",
-            "elm/json": "1.1.3",
-            "elm/random": "1.0.0",
-            "elm/svg": "1.0.1",
-            "elm/time": "1.0.0",
-            "elm/url": "1.0.0",
-            "elm-community/graph": "6.0.0",
-            "elm-community/intdict": "3.0.0",
-            "elm-community/list-extra": "8.2.4",
-            "elm-community/random-extra": "3.1.0",
-            "elm-community/result-extra": "2.4.0",
-            "elm-community/typed-svg": "6.0.0",
-            "elm-explorations/linear-algebra": "1.0.3",
-            "elm-explorations/webgl": "1.1.2",
-            "ericgj/elm-csv-decode": "2.0.1",
-            "folkertdev/one-true-path-experiment": "4.0.3",
-            "gampleman/elm-examples-helper": "1.0.0",
-            "ianmackenzie/elm-geometry": "1.2.1",
-            "justinmimbs/time-extra": "1.1.0",
-            "lovasoa/elm-csv": "1.1.7",
-            "mpizenberg/elm-pointer-events": "4.0.2",
-            "myrho/elm-round": "1.0.4",
-            "rtfeldman/elm-hex": "1.0.0",
-            "rtfeldman/elm-iso8601-date-strings": "1.1.3",
-            "ryannhg/date-format": "2.3.0"
-        },
-        "indirect": {
-            "avh4/elm-fifo": "1.0.4",
-            "elm/bytes": "1.0.8",
-            "elm/file": "1.0.5",
-            "elm/parser": "1.1.0",
-            "elm/virtual-dom": "1.0.2",
-            "folkertdev/elm-deque": "3.0.1",
-            "folkertdev/svg-path-lowlevel": "3.0.0",
-            "ianmackenzie/elm-float-extra": "1.1.0",
-            "ianmackenzie/elm-interval": "1.0.1",
-            "ianmackenzie/elm-triangular-mesh": "1.0.4",
-            "justinmimbs/date": "3.2.0",
-            "owanturist/elm-union-find": "1.0.0"
-        }
-=======
   "type": "application",
   "source-directories": [".", "../src"],
   "elm-version": "0.19.1",
@@ -85,7 +31,6 @@
       "rtfeldman/elm-hex": "1.0.0",
       "rtfeldman/elm-iso8601-date-strings": "1.1.3",
       "ryannhg/date-format": "2.3.0"
->>>>>>> e90ada68
     },
     "indirect": {
       "avh4/elm-fifo": "1.0.4",
